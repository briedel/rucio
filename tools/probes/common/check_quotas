--- conflicted
+++ resolved
@@ -258,11 +258,7 @@
                     set_user_quotas(name, country_accounts[country], 0.95, 'LOCALGROUPDISK')
 
             if ddmendpoint['type'] in ('SCRATCHDISK', 'USERDISK', 'TEST'):
-<<<<<<< HEAD
-                set_user_quotas(name, all_accounts, 0.5)
-=======
                 set_user_quotas(name, all_accounts, 0.5, ddmendpoint['type'])
->>>>>>> 02c2eec1
 
         # Write back cache files
         try:
