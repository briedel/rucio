--- conflicted
+++ resolved
@@ -1732,8 +1732,6 @@
                                      'to': [recipent[0]],
                                      'subject': 'Re: [RUCIO] Request to approve replication rule %s' % (str(rule.id))},
                             session=session)
-<<<<<<< HEAD
-=======
     except NoResultFound:
         raise RuleNotFound('No rule with the id %s found' % (rule_id))
     except StatementError:
@@ -1788,7 +1786,6 @@
                                             'sources': sources,
                                             'last_time': last_time})
         return result
->>>>>>> 7497ca35
     except NoResultFound:
         raise RuleNotFound('No rule with the id %s found' % (rule_id))
     except StatementError:
